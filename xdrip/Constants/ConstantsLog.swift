/// for use in OSLog
enum ConstantsLog {
    
    /// for use in OSLog
    static let subSystem = "xDrip"
    
    /// for use in NSLog
    static let tracePrefix = "xDrip-NSLog"
    
    /// debuglogging
    static let debuglogging = "xdripdebuglogging"

    /// timestamp format for nslog
    static let dateFormatNSLog = "y-MM-dd HH:mm:ss.SSSS"

    // MARK: - Categories

    /// for use in OSLog
    static let categoryBlueToothTransmitter =           "BlueToothTransmitter          "
    
    /// for use in cgm transmitter miaomiao
    static let categoryCGMMiaoMiao =                    "CGMMiaoMiao                   "
    
    /// for use in cgm transmitter bubble
    static let categoryCGMBubble =                      "CGMBubble                     "
    
    /// for use in cgm xdripg4
    static let categoryCGMxDripG4 =                     "CGMxDripG4                    "
    
    /// for use in firstview
    static let categoryRootView =                       "RootView                      "
    
    /// calibration
    static let categoryCalibration =                    "Calibration                   "

    /// G5
    static let categoryCGMG5 =                          "CGMG5                         "
    
    /// G7
    static let categoryCGMG7 =                       "CGMG7                         "
    
    /// watlaa
    static let categoryWatlaa =                         "Watlaa"
    
    /// GNSEntry
    static let categoryCGMGNSEntry =                    "CGMGNSEntry                   "
    
    /// Blucon
    static let categoryBlucon =                         "Blucon                        "
    
    /// Libre2
    static let categoryCGMLibre2 =                      "Libre2                        "
    
    /// core data manager
    static let categoryCoreDataManager =                "CoreDataManager               "
    
    /// application data bgreadings
    static let categoryApplicationDataBgReadings =      "ApplicationDataBgReadings     "
	
	/// application data Treatments
	static let categoryApplicationDataTreatments =      "ApplicationDataTreatments     "
    
    /// application data calibrations
    static let categoryApplicationDataCalibrations =    "ApplicationDataCalibrations   "
    
    /// application data sensors
    static let categoryApplicationDataSensors =         "ApplicationDataSensors        "
    
    /// application data alerttypes
    static let categoryApplicationDataAlertTypes =      "ApplicationDataAlertTypes     "
    
    /// application data alertentries
    static let categoryApplicationDataAlertEntries =    "ApplicationDataAlertEntries   "
    
    /// application data for M5Stack
    static let categoryApplicationDataM5Stacks =        "ApplicationDataM5Stacks       "
    
    /// application data for M5Stack
    static let categoryApplicationDataWatlaa =          "ApplicationDataWatlaa"
    
    /// application data for BLEPeripheral
    static let categoryApplicationDataBLEPeripheral =
                                                        "ApplicationDataBLEPeripheral"
    
    /// application data for DexcomG5
    static let categoryApplicationDataDexcomG5 =        "ApplicationDataDexcomG5"
    
    /// application for for M5StackName
    static let categoryApplicationDataM5StackNames =    "ApplicationDataM5StackNames   "
    
    /// nightscout uploader
    static let categoryNightScoutUploadManager =     "NightScoutUploadManager       "
    
    /// nightscout follow
    static let categoryNightScoutFollowManager =     "NightScoutFollowManager       "
    
    /// nightscout follow
    static let categoryLibreLinkUpFollowManager =    "LibreLinkUpFollowManager      "
    
    /// alertmanager
    static let categoryAlertManager =                "AlertManager                  "
    
    /// playsound
    static let categoryPlaySound =                   "PlaySound                     "
    
    /// healthkit manager
    static let categoryHealthKitManager =            "HealthKitManager              "
    
    /// SettingsViewHealthKitSettingsViewModel
    static let categorySettingsViewHealthKitSettingsViewModel = "SettingsViewHealthKitSettingsViewModel"
    
    /// dexcom share upload manager
    static let categoryDexcomShareUploadManager =    "DexcomShareUploadManager      "
    
    /// droplet 1
    static let categoryCGMDroplet1 =                 "CGMDroplet1                   "
    
    /// bluereader
    static let categoryCGMBlueReader =               "CGMBlueReader                 "
    
    /// atom
    static let categoryCGMAtom =                     "categoryCGMAtom               "
    
    /// LibreOOPClient
    static let categoryLibreOOPClient =              "LibreOOPClient                "
    
    /// libreDataParser
    static let categoryLibreDataParser =             "LibreDataParser               "
    
    /// for use in M5Stack
    static let categoryM5StackBluetoothTransmitter = "M5StackBluetoothTransmitter   "
    
    /// BluetoothPeripheralManager logging
    static let categoryBluetoothPeripheralManager =  "BluetoothPeripheralManager    "

    /// StatusChartsManager logging
    static let categoryGlucoseChartManager =         "GlucoseChartManager           "
    
    /// SettingsViewCalendarEventsSettingsViewModel logging
    static let categorySettingsViewCalendarEventsSettingsViewModel =         "SettingsViewCalendarEventsSettingsViewModel"
    
    /// CalendarManager logging
    static let categoryCalendarManager =                    "CalendarManager                "

    /// SettingsViewContactTrickSettingsViewModel logging
    static let categorySettingsViewContactTrickSettingsViewModel =           "SettingsViewContactTrickSettingsViewModel  "

    /// WatchManager logging
<<<<<<< HEAD
    static let categoryWatchManager =                       "WatchManager                   "

    /// ContactTrickManager logging
    static let categoryContactTrickManager =                "ContactTrickManager           "

=======
    static let categoryWatchManager =                        "WatchManager                  "
    
>>>>>>> cd0c6f8c
    /// bluetoothPeripheralViewController
    static let categoryBluetoothPeripheralViewController =   "blePeripheralViewController   "
    
    /// nightscout view model
    static let categoryNightScoutSettingsViewModel =         "nightScoutSettingsViewModel   "
    
    /// trace
    static let categoryTraceSettingsViewModel =      "TraceSettingsViewModel"
    
    /// housekeeping
    static let categoryHouseKeeper =                 "HouseKeeper                   "
    
    /// soonzeParameter accessor
    static let categoryApplicationDataSnoozeParameter =      "ApplicationDataSnoozeParameter"
    
    /// libre NFC
    static let categoryLibreNFC =                    "categoryLibreNFC"
    
    /// for use in cgm transmitter bubble
    static let categoryLibreSensorType =             "categoryLibreSensorType       "

    /// for use in Libre2BLEUtilities
    static let categoryLibre2BLEUtilities =             "Libre2BLEUtilities       "

    /// for use in Libre2BLEUtilities
    static let categoryAppDelegate =                            "AppDelegate              "
	
	/// for use in DataExporter
	static let categoryDataExporter =                           "DataExporter             "

    // for use in LoopManager
    static let categoryLoopManager =                            "LoopManager               "
    
    /// for use in Bg Readings view
    static let categoryBgReadingsView =                         "BgReadingsView           "
    
    /// SettingsViewCalendarEventsSettingsViewModel logging
    static let categorySettingsViewDataSourceSettingsViewModel =         "SettingsViewDataSourceSettingsViewModel"
    
    /// SettingsViewNotificationsSettingsViewModel logging
    static let categorySettingsViewNotificationsSettingsViewModel =
                                                     "NotificationsViewModel      "

    /// for use in LiveActivityManager
<<<<<<< HEAD
    static let categoryLiveActivityManager =         "LiveActivityManager         "

=======
    static let categoryLiveActivityManager =         "LiveActivityManager           "
    
>>>>>>> cd0c6f8c
    /// for use in Libre3HeartBeatTransmitter
    static let categoryHeartBeatLibre3 =                       "HeartBeatLibre3          "
    
    /// for use in DexcomG7HeartBeatTransmitter
    static let categoryHeartBeatG7 =                           "HeartBeatG7              "
    
    /// for use in LibreViewFollowManager
    static let categoryLoopFollowManager =                     "LoopFollowManager        "
    
    /// for use in Omni¨PodHeartBeatTransmitter
    static let categoryHeartBeatOmnipod =                      "HeartBeatOmnipod         "
}
<|MERGE_RESOLUTION|>--- conflicted
+++ resolved
@@ -146,16 +146,11 @@
     static let categorySettingsViewContactTrickSettingsViewModel =           "SettingsViewContactTrickSettingsViewModel  "
 
     /// WatchManager logging
-<<<<<<< HEAD
     static let categoryWatchManager =                       "WatchManager                   "
 
     /// ContactTrickManager logging
     static let categoryContactTrickManager =                "ContactTrickManager           "
 
-=======
-    static let categoryWatchManager =                        "WatchManager                  "
-    
->>>>>>> cd0c6f8c
     /// bluetoothPeripheralViewController
     static let categoryBluetoothPeripheralViewController =   "blePeripheralViewController   "
     
@@ -200,13 +195,8 @@
                                                      "NotificationsViewModel      "
 
     /// for use in LiveActivityManager
-<<<<<<< HEAD
-    static let categoryLiveActivityManager =         "LiveActivityManager         "
-
-=======
     static let categoryLiveActivityManager =         "LiveActivityManager           "
     
->>>>>>> cd0c6f8c
     /// for use in Libre3HeartBeatTransmitter
     static let categoryHeartBeatLibre3 =                       "HeartBeatLibre3          "
     
