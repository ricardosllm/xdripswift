import Foundation
import os
import CoreBluetooth
import CoreData

class BluetoothPeripheralManager: NSObject {
    
    // MARK: - private properties
    
    /// CoreDataManager to use
    private let coreDataManager:CoreDataManager
    
    /// for logging
    private var log = OSLog(subsystem: ConstantsLog.subSystem, category: ConstantsLog.categoryBluetoothPeripheralManager)
    
    /// dictionary with key = an instance of BluetoothPeripheral, and value an instance of BluetoothTransmitter. Value can be nil in which case we found a BluetoothPeripheral in the coredata but shouldconnect == false so we don't instanstiate a BluetoothTransmitter
    //private var m5StacksBlueToothTransmitters = [BluetoothPeripheral : BluetoothTransmitter?]()
    
    /// all currently known BluetoothPeripheral's (MStacks, cgmtransmitters, watlaa , ...)
    private var bluetoothPeripherals: [BluetoothPeripheral] = []
    
    /// the bluetoothTransmitter's, array must have the same size as bluetoothPeripherals. For each element in bluetoothPeripherals, there's an element at the same index in bluetoothTransmitters, which may be nil. nil value means user selected not to connect
    private var bluetoothTransmitters: [BluetoothTransmitter?] = []
    
    /// to access m5Stack entity in coredata
    private var m5StackAccessor: M5StackAccessor
    
    /// reference to BgReadingsAccessor
    private var bgReadingsAccessor: BgReadingsAccessor
    
    /// reference to watlaaAccessor
    private var watlaaAccessor: WatlaaAccessor
    
    /// if scan is called, and a connection is successfully made to a new device, then a new M5Stack must be created, and this function will be called. It is owned by the UIViewController that calls the scan function
    private var callBackAfterDiscoveringDevice: ((BluetoothPeripheral) -> Void)?
    
    /// if scan is called, an instance of M5StackBluetoothTransmitter is created with address and name. The new instance will be assigned to this variable, temporary, until a connection is made
    private var tempBlueToothTransmitterWhileScanningForNewBluetoothPeripheral: BluetoothTransmitter?
    
    /// to solve problem that sometemes UserDefaults key value changes is triggered twice for just one change
    private let keyValueObserverTimeKeeper:KeyValueObserverTimeKeeper = KeyValueObserverTimeKeeper()
    
    /// will be used to pass back bluetooth and cgm related events, probably temporary ?
    private(set) weak var cgmTransmitterDelegate:CGMTransmitterDelegate?
    
    /// when xdrip connects to a BluetoothTransmitter that is also CGMTransmitter, then we'll call this function with the BluetoothTransmitter as argument. This is to let the cgmTransmitterDelegate know what is the CGMTransmitter
    private var onCGMTransmitterCreation: (CGMTransmitter?) -> ()

    // MARK: - initializer
    
    /// - parameters:
    ///     - onCGMTransmitterCreation : to be called when cgmtransmitter is created
    init(coreDataManager: CoreDataManager, cgmTransmitterDelegate: CGMTransmitterDelegate, onCGMTransmitterCreation: @escaping (CGMTransmitter?) -> ()) {
        
        // initialize properties
        self.coreDataManager = coreDataManager
        self.m5StackAccessor = M5StackAccessor(coreDataManager: coreDataManager)
        self.bgReadingsAccessor = BgReadingsAccessor(coreDataManager: coreDataManager)
        self.watlaaAccessor = WatlaaAccessor(coreDataManager: coreDataManager)
        self.cgmTransmitterDelegate = cgmTransmitterDelegate
        self.onCGMTransmitterCreation = onCGMTransmitterCreation
        
        super.init()
        
        // need to initialize all types of bluetoothperipheral
        // using enum here to make sure future types are not forgotten
        for bluetoothPeripheralType in BluetoothPeripheralType.allCases {
            
            switch bluetoothPeripheralType {
              
            case .M5StickCType:
                // no seperate handling needed for M5StickC because M5StickC is stored in coredata as M5Stack objecct, so it will be handled when going through case M5StackType
                break
                
            case .M5StackType:
                
                // initialize m5Stacks
                let m5Stacks = m5StackAccessor.getM5Stacks()
                for m5Stack in m5Stacks {
                    
                    // add it to the list of bluetoothPeripherals
                    bluetoothPeripherals.append(m5Stack)
                    
                    if m5Stack.shouldconnect {
                        
                        // create an instance of M5StackBluetoothTransmitter, M5StackBluetoothTransmitter will automatically try to connect to the M5Stack with the address that is stored in m5Stack
                        // add it to the array of bluetoothTransmitters
                        bluetoothTransmitters.append(M5StackBluetoothTransmitter(address: m5Stack.address, name: m5Stack.name, delegate: self, blePassword: m5Stack.blepassword, bluetoothPeripheralType: m5Stack.isM5StickC ? .M5StickCType : .M5StackType))
                        
                    } else {
                        
                        // shouldn't connect, so don't create an instance of M5StackBluetoothTransmitter
                        // but append a nil element
                        bluetoothTransmitters.append(nil)
                        
                    }
                    
                    // each time the app launches, we will send the parameters to all BluetoothPeripherals
                    m5Stack.parameterUpdateNeededAtNextConnect()
                    
                }
                


            case .watlaaMaster:
                
                // initialize watlaa's
                let watlaas = watlaaAccessor.getWatlaas()
                for watlaa in watlaas {
                    
                    // add it to the list of bluetoothPeripherals
                    bluetoothPeripherals.append(watlaa)
                    
                    if watlaa.shouldconnect {
                        
                        // create an instance of WatlaaBluetoothTransmitter, WatlaaBluetoothTransmitter will automatically try to connect to the watlaa with the address that is stored in watlaa
                        // add it to the array of bluetoothTransmitters
                        bluetoothTransmitters.append(WatlaaBluetoothTransmitterMaster(address: watlaa.address, name: watlaa.name, cgmTransmitterDelegate: cgmTransmitterDelegate, bluetoothTransmitterDelegate: self, bluetoothPeripheralType: .watlaaMaster))
                        
                    } else {
                        
                        // shouldn't connect, so don't create an instance of M5StackBluetoothTransmitter
                        // but append a nil element
                        bluetoothTransmitters.append(nil)
                        
                    }
                    
                    // each time the app launches, we will send the parameters to all BluetoothPeripherals
                    watlaa.parameterUpdateNeededAtNextConnect()
                    
                }

            }
            
        }
        
        // when user changes any of the buetooth peripheral related settings, that need to be sent to the transmitter
        addObservers()

    }
    
    // MARK: - public functions
    
    /// will send latest reading to all BluetoothTransmitters that need this info and only if it's less than 5 minutes old
    /// - parameters:
    ///     - to :if nil then latest reading will be sent to all connected BluetoothTransmitters that need this info, otherwise only to the specified BluetoothTransmitter
    ///
    /// this function has knowledge about different types of BluetoothTransmitter and knows to which it should send to reading, to which not
    public func sendLatestReading(to toBluetoothPeripheral: BluetoothPeripheral? = nil) {
        
        // get reading of latest 5 minutes
        let bgReadingToSend = bgReadingsAccessor.getLatestBgReadings(limit: 1, fromDate: Date(timeIntervalSinceNow: -5 * 60), forSensor: nil, ignoreRawData: true, ignoreCalculatedValue: false)
        
        // check that there's at least 1 reading available
        guard bgReadingToSend.count >= 1 else {
            trace("in sendLatestReading, there's no recent reading to send", log: log, category: ConstantsLog.categoryBluetoothPeripheralManager, type: .info)
            return
        }

        // loop through all bluetoothPeripherals
        for bluetoothPeripheral in bluetoothPeripherals {
            
            // if parameter toBluetoothPeripheral is not nil, then it means we need to send the reading only to this bluetoothPeripheral, so we skip all peripherals except that one
            if toBluetoothPeripheral != nil && toBluetoothPeripheral!.getAddress() != bluetoothPeripheral.getAddress() {
                continue
            }
            
            // find the index of the bluetoothPeripheral in bluetoothPeripherals array
            if let index = firstIndexInBluetoothPeripherals(bluetoothPeripheral: bluetoothPeripheral), let bluetoothTransmitter = bluetoothTransmitters[index]  {

                // get type of bluetoothPeripheral
                let bluetoothPeripheralType = bluetoothPeripheral.bluetoothPeripheralType()
                
                // using bluetoothPeripheralType here so that whenever bluetoothPeripheralType is extended with new cases, we don't forget to handle them
                switch bluetoothPeripheralType {
                    
                case .M5StackType, .M5StickCType:
                    
                    if let m5StackBluetoothTransmitter = bluetoothTransmitter as? M5StackBluetoothTransmitter {
                        _ = m5StackBluetoothTransmitter.writeBgReadingInfo(bgReading: bgReadingToSend[0])
                    }
                    
                case .watlaaMaster:
                    // no need to send reading to watlaa in master mode
                    break
                    
                }

            }
   
        }
    }

    // MARK: - private functions
    
    /// check if transmitter in bluetoothTransmitters with index, is the cgmtransmitter currently assigned to delegate, if so set cgmtransmitter at delegate to nil   - This should be temporary till cgm transmitters have moved to bluetooth tab
    private func setCGMTransmitterToNilAtDelegate(withIndexInBluetoothTransmitters index: Int) {

        if let cgmTransmitter = cgmTransmitterDelegate?.getCGMTransmitter() as? BluetoothTransmitter, let transmitterBeingDeleted = bluetoothTransmitters[index] {
            
            if cgmTransmitter.getAddress() == transmitterBeingDeleted.getAddress() {
                
                // so the cgmTransmitter is actually being deleted, so we need to also assign cgmTransmitterDelegate to nil to make sure there's no more reference to it
                onCGMTransmitterCreation(nil)
                
            }
            
        }

    }
    
    /// send all parameters to m5Stack
    /// - parameters:
    ///     - to : m5StackBluetoothTransmitter to send all parameters
    /// - returns:
    ///     successfully written all parameters or not
    private func sendAllParametersToM5Stack(to m5StackBluetoothTransmitter : M5StackBluetoothTransmitter) -> Bool {
        
        // should find the m5StackBluetoothTransmitter in bluetoothTransmitters and it should be an M5Stack
        guard let index = bluetoothTransmitters.firstIndex(of: m5StackBluetoothTransmitter), let m5Stack = bluetoothPeripherals[index] as? M5Stack else {return false}
        
        // M5Stack must be ready to receive data
        guard m5StackBluetoothTransmitter.isReadyToReceiveData else {
            trace("in sendAllParameters, bluetoothTransmitter is not ready to receive data", log: self.log, type: .info)
            return false
        }
        
        // initialise returnValue, result
        var success = true
        
        // send bloodglucoseunit
        if !m5StackBluetoothTransmitter.writeBloodGlucoseUnit(isMgDl: UserDefaults.standard.bloodGlucoseUnitIsMgDl) {success = false}
        
        // send textColor
        if !m5StackBluetoothTransmitter.writeTextColor(textColor: M5StackColor(forUInt16: UInt16(m5Stack.textcolor)) ?? UserDefaults.standard.m5StackTextColor ?? ConstantsM5Stack.defaultTextColor) {success = false}
        
        // send backGroundColor
        if !m5StackBluetoothTransmitter.writeBackGroundColor(backGroundColor: M5StackColor(forUInt16: UInt16(m5Stack.backGroundColor)) ?? ConstantsM5Stack.defaultBackGroundColor ) {success = false}
        
        // send rotation
        if !m5StackBluetoothTransmitter.writeRotation(rotation: Int(m5Stack.rotation)) {success = false}
        
        // send connectToWiFi
        if !m5StackBluetoothTransmitter.writeConnectToWiFi(connect: m5Stack.connectToWiFi) {success = false}
        
        // send WiFiSSID's
        if let wifiName = UserDefaults.standard.m5StackWiFiName1 {
            if !m5StackBluetoothTransmitter.writeWifiName(name: wifiName, number: 1) {success = false}
        }
        if let wifiName = UserDefaults.standard.m5StackWiFiName2 {
            if !m5StackBluetoothTransmitter.writeWifiName(name: wifiName, number: 2) {success = false}
        }
        if let wifiName = UserDefaults.standard.m5StackWiFiName3 {
            if !m5StackBluetoothTransmitter.writeWifiName(name: wifiName, number: 3) {success = false}
        }
        
        // send WiFiPasswords
        if let wifiPassword = UserDefaults.standard.m5StackWiFiPassword1 {
            if !m5StackBluetoothTransmitter.writeWifiPassword(password: wifiPassword, number: 1) {success = false}
        }
        if let wifiPassword = UserDefaults.standard.m5StackWiFiPassword2 {
            if !m5StackBluetoothTransmitter.writeWifiPassword(password: wifiPassword, number: 2) {success = false}
        }
        if let wifiPassword = UserDefaults.standard.m5StackWiFiPassword3 {
            if !m5StackBluetoothTransmitter.writeWifiPassword(password: wifiPassword, number: 3) {success = false}
        }
        
        // send nightscout url
        if let url = UserDefaults.standard.nightScoutUrl {
            if !m5StackBluetoothTransmitter.writeNightScoutUrl(url: url) {success = false}
        }
        
        // send nightscout token
        if let token = UserDefaults.standard.nightScoutAPIKey {
            if !m5StackBluetoothTransmitter.writeNightScoutAPIKey(apiKey: token) {success = false}
        }
        
        // return success
        return success
    }

    /// when user changes M5Stack related settings, then the transmitter need to get that info, add observers
    private func addObservers() {
        
        UserDefaults.standard.addObserver(self, forKeyPath: UserDefaults.Key.m5StackWiFiName1.rawValue, options: .new, context: nil)
        UserDefaults.standard.addObserver(self, forKeyPath: UserDefaults.Key.m5StackWiFiName2.rawValue, options: .new, context: nil)
        UserDefaults.standard.addObserver(self, forKeyPath: UserDefaults.Key.m5StackWiFiName3.rawValue, options: .new, context: nil)
        UserDefaults.standard.addObserver(self, forKeyPath: UserDefaults.Key.m5StackWiFiPassword1.rawValue, options: .new, context: nil)
        UserDefaults.standard.addObserver(self, forKeyPath: UserDefaults.Key.m5StackWiFiPassword2.rawValue, options: .new, context: nil)
        UserDefaults.standard.addObserver(self, forKeyPath: UserDefaults.Key.m5StackWiFiPassword3.rawValue, options: .new, context: nil)
        UserDefaults.standard.addObserver(self, forKeyPath: UserDefaults.Key.m5StackBlePassword.rawValue, options: .new, context: nil)
        UserDefaults.standard.addObserver(self, forKeyPath: UserDefaults.Key.bloodGlucoseUnitIsMgDl.rawValue, options: .new, context: nil)
        UserDefaults.standard.addObserver(self, forKeyPath: UserDefaults.Key.nightScoutUrl.rawValue, options: .new, context: nil)
        UserDefaults.standard.addObserver(self, forKeyPath: UserDefaults.Key.nightScoutAPIKey.rawValue, options: .new, context: nil)

    }
    
    /// disconnect from bluetoothPeripheral - and don't reconnect - set shouldconnect to false
    private func disconnect(fromBluetoothPeripheral bluetoothPeripheral: BluetoothPeripheral) {
        
        // device should not reconnect after disconnecting
        bluetoothPeripheral.dontTryToConnectToThisBluetoothPeripheral()
        
        // save in coredata
        coreDataManager.saveChanges()
        
        if let bluetoothTransmitter = getBluetoothTransmitter(for: bluetoothPeripheral, createANewOneIfNecesssary: false) {
            
            _ = bluetoothTransmitter.disconnect(reconnectAfterDisconnect: false)
            
        }
        
    }
    
    private func firstIndexInBluetoothPeripherals(bluetoothPeripheral: BluetoothPeripheral) -> Int? {
        return bluetoothPeripherals.firstIndex(where: {$0.getAddress() == bluetoothPeripheral.getAddress()})
    }
    
    private func createNewTransmitter(type: BluetoothPeripheralType) -> BluetoothTransmitter {
        
        switch type {
            
        case .M5StackType, .M5StickCType:
            
            return M5StackBluetoothTransmitter(address: nil, name: nil, delegate: self, blePassword: UserDefaults.standard.m5StackBlePassword, bluetoothPeripheralType: type)
            
        case .watlaaMaster:
            
            return WatlaaBluetoothTransmitterMaster(address: nil, name: nil, cgmTransmitterDelegate: cgmTransmitterDelegate, bluetoothTransmitterDelegate: self, bluetoothPeripheralType: type)
            
        }

    }
    
    private func getTransmitterType(for bluetoothTransmitter:BluetoothTransmitter) -> BluetoothPeripheralType {
        
        for bluetoothPeripheralType in BluetoothPeripheralType.allCases {
            
            // using switch through all cases, to make sure that new future types are supported
            switch bluetoothPeripheralType {
                
            case .M5StackType, .M5StickCType:
                
                if let bluetoothTransmitter = bluetoothTransmitter as? M5StackBluetoothTransmitter {
                    return bluetoothTransmitter.bluetoothPeripheralType
                }
                
            case .watlaaMaster:
                
                if bluetoothTransmitter is WatlaaBluetoothTransmitterMaster {
                    return .watlaaMaster
                }
                
            }
            
        }
        
        // normally we shouldn't get here, but we need to return a value
        fatalError("BluetoothPeripheralManager :  getTransmitterType did not find a valid type")
        
    }
    
    // MARK:- override observe function
    
    override func observeValue(forKeyPath keyPath: String?, of object: Any?, change: [NSKeyValueChangeKey : Any]?, context: UnsafeMutableRawPointer?) {
        
        guard let keyPath = keyPath else {return}
        
        guard let keyPathEnum = UserDefaults.Key(rawValue: keyPath) else {return}
        
        // first check keyValueObserverTimeKeeper
        switch keyPathEnum {
            
        case UserDefaults.Key.m5StackWiFiName1, UserDefaults.Key.m5StackWiFiName2, UserDefaults.Key.m5StackWiFiName3, UserDefaults.Key.m5StackWiFiPassword1, UserDefaults.Key.m5StackWiFiPassword2, UserDefaults.Key.m5StackWiFiPassword3, UserDefaults.Key.nightScoutAPIKey, UserDefaults.Key.nightScoutUrl, UserDefaults.Key.bloodGlucoseUnitIsMgDl  :
            
            // transmittertype change triggered by user, should not be done within 200 ms
            if !keyValueObserverTimeKeeper.verifyKey(forKey: keyPathEnum.rawValue, withMinimumDelayMilliSeconds: 200) {
                return
            }
            
        default:
            break
        }
        
        for bluetoothPeripheral in bluetoothPeripherals {
            
            // if the there's no bluetoothTransmitter for this bluetoothPeripheral, then call parameterUpdateNeededAtNextConnect
            guard let bluetoothTransmitter = getBluetoothTransmitter(for: bluetoothPeripheral, createANewOneIfNecesssary: false) else {

                // seems to be bluetoothPeripheral which is currently disconnected - need to set parameterUpdateNeeded = true, so that all parameters will be sent as soon as reconnect occurs
                bluetoothPeripheral.parameterUpdateNeededAtNextConnect()
                
                return

            }
            
            // get the type
            switch bluetoothPeripheral.bluetoothPeripheralType() {
                
            case .M5StackType, .M5StickCType:
                
                guard let m5StackBluetoothTransmitter = bluetoothTransmitter as? M5StackBluetoothTransmitter else {
                    trace("in observeValue, bluetoothPeripheral is of type M5Stack but bluetoothTransmitter is not M5StackBluetoothTransmitter", log: log, category: ConstantsLog.categoryBluetoothPeripheralManager, type: .error)
                    return
                }
                
                // check that bluetoothPeripheral is of type M5Stack, if not then this might be a coding error
                guard let m5Stack = bluetoothPeripheral as? M5Stack else {
                    trace("in observeValue, transmitter is of type M5StackBluetoothTransmitter but peripheral is not M5Stack", log: log, category: ConstantsLog.categoryBluetoothPeripheralManager, type: .error)
                    return
                }
                
                // is value successfully written or not
                var success = false
                
                switch keyPathEnum {
                    
                case UserDefaults.Key.m5StackWiFiName1:
                    success = m5StackBluetoothTransmitter.writeWifiName(name: UserDefaults.standard.m5StackWiFiName1, number: 1)
                    
                case UserDefaults.Key.m5StackWiFiName2:
                    success = m5StackBluetoothTransmitter.writeWifiName(name: UserDefaults.standard.m5StackWiFiName2, number: 2)
                    
                case UserDefaults.Key.m5StackWiFiName3:
                    success = m5StackBluetoothTransmitter.writeWifiName(name: UserDefaults.standard.m5StackWiFiName3, number: 3)
                    
                case UserDefaults.Key.m5StackWiFiPassword1:
                    success = m5StackBluetoothTransmitter.writeWifiPassword(password: UserDefaults.standard.m5StackWiFiPassword1, number: 1)
                    
                case UserDefaults.Key.m5StackWiFiPassword2:
                    success = m5StackBluetoothTransmitter.writeWifiPassword(password: UserDefaults.standard.m5StackWiFiPassword2, number: 2)
                    
                case UserDefaults.Key.m5StackWiFiPassword3:
                    success = m5StackBluetoothTransmitter.writeWifiPassword(password: UserDefaults.standard.m5StackWiFiPassword3, number: 3)
                    
                case UserDefaults.Key.m5StackBlePassword:
                    // only if the password in the settings is not nil, and if the m5Stack doesn't have a password yet, then we will store it in the M5Stack.
                    if let blePassword = UserDefaults.standard.m5StackBlePassword, m5Stack.blepassword == nil {
                        m5Stack.blepassword = blePassword
                    }
                    
                case UserDefaults.Key.bloodGlucoseUnitIsMgDl:
                    success = m5StackBluetoothTransmitter.writeBloodGlucoseUnit(isMgDl: UserDefaults.standard.bloodGlucoseUnitIsMgDl)
                    
                case UserDefaults.Key.nightScoutAPIKey:
                    success = m5StackBluetoothTransmitter.writeNightScoutAPIKey(apiKey: UserDefaults.standard.nightScoutAPIKey)
                    
                case UserDefaults.Key.nightScoutUrl:
                    success = m5StackBluetoothTransmitter.writeNightScoutUrl(url: UserDefaults.standard.nightScoutUrl)
                    
                default:
                    break
                }
                
                // if not successful then set needs parameter update to true for the m5Stack
                if !success {
                    bluetoothPeripheral.parameterUpdateNeededAtNextConnect()
                }
             
            case .watlaaMaster:
                break
                
            }
            
        }
                
    }

}

// MARK: - conform to BluetoothPeripheralManaging

extension BluetoothPeripheralManager: BluetoothPeripheralManaging {
    
    /// to scan for a new BluetoothPeripheral - callback will be called when a new BluetoothPeripheral is found and connected
    func startScanningForNewDevice(type: BluetoothPeripheralType, callback: @escaping (BluetoothPeripheral) -> Void) {
        
        callBackAfterDiscoveringDevice = callback
        
        tempBlueToothTransmitterWhileScanningForNewBluetoothPeripheral = createNewTransmitter(type: type)
        
        _ = tempBlueToothTransmitterWhileScanningForNewBluetoothPeripheral?.startScanning()

    }
    
    /// stops scanning for new device
    func stopScanningForNewDevice() {
        
        if let tempBlueToothTransmitterWhileScanningForNewBluetoothPeripheral = tempBlueToothTransmitterWhileScanningForNewBluetoothPeripheral {
            
            tempBlueToothTransmitterWhileScanningForNewBluetoothPeripheral.stopScanning()
            
            self.tempBlueToothTransmitterWhileScanningForNewBluetoothPeripheral = nil
            
        }
    }
    
    func isScanning() -> Bool {
        
        if let tempBlueToothTransmitterWhileScanningForNewBluetoothPeripheral = tempBlueToothTransmitterWhileScanningForNewBluetoothPeripheral {
            
            return tempBlueToothTransmitterWhileScanningForNewBluetoothPeripheral.isScanning()
            
        } else {
            return false
        }
        
    }
    
    /// try to connect to the M5Stack
    func connect(to bluetoothPeripheral: BluetoothPeripheral) {
        
        // the trick : by calling bluetoothTransmitter(forBluetoothPeripheral: bluetoothPeripheral, createANewOneIfNecesssary: true), there's two cases
        // - either the bluetoothTransmitter already exists but not connected, it will be found in the call to bluetoothTransmitter and returned, then we connect to it
        // - either the bluetoothTransmitter doesn't exist yet. It will be created. We assum here that bluetoothPeripheral has a mac address, as a consequence the BluetoothTransmitter will automatically try to connect. Here we try to connect again, but that's no issue
        
        let transmitter = getBluetoothTransmitter(for: bluetoothPeripheral, createANewOneIfNecesssary: true)
        
        transmitter?.connect()

    }
    
    /// returns the BluetoothPeripheral for the specified BluetoothTransmitter
    /// - parameters:
    ///     - for : the bluetoothTransmitter, for which BluetoothPeripheral should be returned
    func getBluetoothPeripheral(for bluetoothTransmitter: BluetoothTransmitter) -> BluetoothPeripheral {
        
        guard let index = bluetoothTransmitters.firstIndex(of: bluetoothTransmitter) else {
            fatalError("in BluetoothPeripheralManager, function getBluetoothPeripherals, could not find specified bluetoothTransmitter")
        }
        
        return bluetoothPeripherals[index]
        
    }
    
    /// returns the bluetoothTransmitter for the bluetoothPeripheral
    /// - parameters:
    ///     - forBluetoothPeripheral : the bluetoothPeripheral for which bluetoothTransmitter should be returned
    ///     - createANewOneIfNecesssary : if bluetoothTransmitter is nil, then should one be created ?
    func getBluetoothTransmitter(for bluetoothPeripheral: BluetoothPeripheral, createANewOneIfNecesssary: Bool) -> BluetoothTransmitter? {
        
        if let index = firstIndexInBluetoothPeripherals(bluetoothPeripheral: bluetoothPeripheral) {
            
            if let bluetoothTransmitter = bluetoothTransmitters[index] {
                return bluetoothTransmitter
            }

            if createANewOneIfNecesssary {
                
                var newTransmitter: BluetoothTransmitter? = nil

                switch bluetoothPeripheral.bluetoothPeripheralType() {
                    
                case .M5StackType, .M5StickCType:
                    
                    if let m5Stack = bluetoothPeripheral as? M5Stack {
                        
                        // blePassword : first check if m5Stack has a blepassword configured. If not then user blepassword from userDefaults, which can also still be nil
                        var blePassword = m5Stack.blepassword
                        if blePassword == nil {
                            blePassword = UserDefaults.standard.m5StackBlePassword
                        }
                        
                        newTransmitter = M5StackBluetoothTransmitter(address: m5Stack.address, name: m5Stack.name, delegate: self, blePassword: blePassword, bluetoothPeripheralType: bluetoothPeripheral.bluetoothPeripheralType())
                    }
                    
                case .watlaaMaster:
                    
                    if let watlaa = bluetoothPeripheral as? Watlaa {

                        newTransmitter = WatlaaBluetoothTransmitterMaster(address: watlaa.address, name: watlaa.name, cgmTransmitterDelegate: cgmTransmitterDelegate, bluetoothTransmitterDelegate: self, bluetoothPeripheralType: .watlaaMaster)

                    }
                    
                }

                bluetoothTransmitters[index] = newTransmitter
                
                return newTransmitter
                
            }

        }
        
        return nil
    }
    
    /// deletes the BluetoothPeripheral in coredata, and also the corresponding BluetoothTransmitter if there is one will be deleted
    func deleteBluetoothPeripheral(bluetoothPeripheral: BluetoothPeripheral) {
       
        // find the bluetoothPeripheral in array bluetoothPeripherals, if it's not there then this looks like a coding error
        guard let index = firstIndexInBluetoothPeripherals(bluetoothPeripheral: bluetoothPeripheral) else {
            trace("in deleteBluetoothPeripheral but bluetoothPeripheral not found in bluetoothPeripherals, looks like a coding error ", log: log, category: ConstantsLog.categoryBluetoothPeripheralManager, type: .error)
            return
        }
        
        // check if transmitter being deleted is assigned to cgmTransmitterDelegate, if so we need to set it also to nil, otherwise the bluetoothTransmitter deinit function wouldn't get called
        setCGMTransmitterToNilAtDelegate(withIndexInBluetoothTransmitters: index)

        // set bluetoothTransmitter to nil, this will also initiate a disconnect
        bluetoothTransmitters[index] = nil

        // delete in coredataManager
        coreDataManager.mainManagedObjectContext.delete(bluetoothPeripherals[index] as! NSManagedObject)
        
        // remove bluetoothTransmitter and bluetoothPeripheral entry from the two arrays
        bluetoothTransmitters.remove(at: index)
        bluetoothPeripherals.remove(at: index)
        
        // save in coredataManager
        coreDataManager.saveChanges()
        
    }
    
    /// - returns: the bluetoothPeripheral's managed by this BluetoothPeripheralManager
    func getBluetoothPeripherals() -> [BluetoothPeripheral] {
        
        return bluetoothPeripherals
        
    }
    
    /// - returns: the bluetoothTransmitters managed by this BluetoothPeripheralManager
    func getBluetoothTransmitters() -> [BluetoothTransmitter] {
        
        var bluetoothTransmitters: [BluetoothTransmitter] = []
        
        for bluetoothTransmitter in self.bluetoothTransmitters {
            if let bluetoothTransmitter = bluetoothTransmitter {
                bluetoothTransmitters.append(bluetoothTransmitter)
            }
        }
        
        return bluetoothTransmitters
        
    }

    /// bluetoothtransmitter for this bluetoothPeripheral will be deleted, as a result this will also disconnect the bluetoothPeripheral
    func setBluetoothTransmitterToNil(forBluetoothPeripheral bluetoothPeripheral: BluetoothPeripheral) {
        
        if let index = firstIndexInBluetoothPeripherals(bluetoothPeripheral: bluetoothPeripheral) {
            
            // check if transmitter being deleted is assigned to cgmTransmitterDelegate, if so we need to set it also to nil, otherwise the bluetoothTransmitter deinit function wouldn't get called
            setCGMTransmitterToNilAtDelegate(withIndexInBluetoothTransmitters: index)

            bluetoothTransmitters[index] = nil
            
        }
    }

}

// MARK: - conform to BluetoothTransmitterDelegate

extension BluetoothPeripheralManager: BluetoothTransmitterDelegate {
    
    func didConnectTo(bluetoothTransmitter: BluetoothTransmitter) {
        
        // temporary,
        if bluetoothTransmitter is CGMTransmitter {
            onCGMTransmitterCreation((bluetoothTransmitter as! CGMTransmitter))
        }
        
        // if tempBlueToothTransmitterWhileScanningForNewBluetoothPeripheral is nil, then this is a connection to an already known/stored BluetoothTransmitter. BluetoothPeripheralManager is not interested in this info.
        guard let tempBlueToothTransmitterWhileScanningForNewBluetoothPeripheral = tempBlueToothTransmitterWhileScanningForNewBluetoothPeripheral else {
            trace("in didConnect, tempBlueToothTransmitterWhileScanningForNewBluetoothPeripheral is nil, no further processing", log: log, category: ConstantsLog.categoryBluetoothPeripheralManager, type: .info)
            return
        }
        
        // check that address and name are not nil, otherwise this looks like a codding error
        guard let deviceAddressNewTransmitter = bluetoothTransmitter.deviceAddress, let deviceNameNewTransmitter = bluetoothTransmitter.deviceName else {
            trace("in didConnect, address or name of new transmitter is nil, looks like a coding error", log: log, category: ConstantsLog.categoryBluetoothPeripheralManager, type: .error)
            return
        }
        
        // check that tempBlueToothTransmitterWhileScanningForNewBluetoothPeripheral and the bluetoothTransmitter to which connection is made are actually the same objects, otherwise it's a connection that is made to a already known/stored BluetoothTransmitter
        guard tempBlueToothTransmitterWhileScanningForNewBluetoothPeripheral == bluetoothTransmitter else {
            trace("in didConnect, tempBlueToothTransmitterWhileScanningForNewBluetoothPeripheral is not nil and not equal to  bluetoothTransmitter", log: log, category: ConstantsLog.categoryBluetoothPeripheralManager, type: .info)
            return
        }
        
        // check that it's a peripheral for which we don't know yet the address
        for buetoothPeripheral in bluetoothPeripherals {
            if buetoothPeripheral.getAddress() == deviceAddressNewTransmitter {
                
                trace("in didConnect, transmitter address already known. This is not a new device, will disconnect", log: log, category: ConstantsLog.categoryBluetoothPeripheralManager, type: .info)

                // it's an already known BluetoothTransmitter, not storing this, on the contrary disconnecting because maybe it's a bluetoothTransmitter already known for which user has preferred not to connect to
                // If we're actually waiting for a new scan result, then there's an instance of BluetoothTransmitter stored in tempBlueToothTransmitterWhileScanningForNewBluetoothPeripheral - but this one stopped scanning, so let's recreate an instance of BluetoothTransmitter
                self.tempBlueToothTransmitterWhileScanningForNewBluetoothPeripheral = createNewTransmitter(type: getTransmitterType(for: bluetoothTransmitter))
                
                _ = self.tempBlueToothTransmitterWhileScanningForNewBluetoothPeripheral?.startScanning()
                
                return
            }
        }
        
        // it's a new peripheral that we will store. No need to continue scanning
        bluetoothTransmitter.stopScanning()
        
        // create bluetoothPeripheral
        let newBluetoothPeripheral = getTransmitterType(for: tempBlueToothTransmitterWhileScanningForNewBluetoothPeripheral).createNewBluetoothPeripheral(withAddress: deviceAddressNewTransmitter, withName: deviceNameNewTransmitter, nsManagedObjectContext: coreDataManager.mainManagedObjectContext)

        bluetoothPeripherals.append(newBluetoothPeripheral)
        bluetoothTransmitters.append(bluetoothTransmitter)

        // call the callback function
        if let callBackAfterDiscoveringDevice = callBackAfterDiscoveringDevice {
            callBackAfterDiscoveringDevice(newBluetoothPeripheral)
            self.callBackAfterDiscoveringDevice = nil
        }

        // assign tempBlueToothTransmitterWhileScanningForNewBluetoothPeripheral to nil here
        self.tempBlueToothTransmitterWhileScanningForNewBluetoothPeripheral = nil
    }
    
    func deviceDidUpdateBluetoothState(state: CBManagerState, bluetoothTransmitter: BluetoothTransmitter) {
<<<<<<< HEAD
        trace("in deviceDidUpdateBluetoothState, no further action", log: log, category: ConstantsLog.categoryBluetoothPeripheralManager, type: .info)
=======
        
        trace("in deviceDidUpdateBluetoothState", log: self.log, type: .info)
        
        if bluetoothTransmitter.deviceAddress == nil {
            /// this bluetoothTransmitter is created to start scanning for a new, unknown M5Stack, so start scanning
            _ = bluetoothTransmitter.startScanning()
        }
>>>>>>> 2ec60c50

    }
    
    func error(message: String) {
        trace("in error, no further action", log: log, category: ConstantsLog.categoryBluetoothPeripheralManager, type: .info)
    }
    
    func didDisconnectFrom(bluetoothTransmitter: BluetoothTransmitter) {
        // no further action, This is for UIViewcontroller's that also receive this info, means info can only be shown if this happens while user has one of the UIViewcontrollers open
        trace("in didDisconnectFrom", log: log, category: ConstantsLog.categoryBluetoothPeripheralManager, type: .info)

    }

}

// MARK: - conform to WatlaaBluetoothTransmitterDelegate

extension BluetoothPeripheralManager: WatlaaBluetoothTransmitterDelegate {
    
    func isReadyToReceiveData(watlaaBluetoothTransmitter: WatlaaBluetoothTransmitterMaster) {
        
        // request battery level
        watlaaBluetoothTransmitter.readBatteryLevel()
        
    }
    
    func receivedBattery(level: Int, watlaaBluetoothTransmitter: WatlaaBluetoothTransmitterMaster) {
    
        guard let index = bluetoothTransmitters.firstIndex(of: watlaaBluetoothTransmitter), let watlaa = bluetoothPeripherals[index] as? Watlaa else {return}
        
        watlaa.batteryLevel = level
        
    }
    
}

// MARK: - conform to M5StackBluetoothTransmitterDelegate

extension BluetoothPeripheralManager: M5StackBluetoothTransmitterDelegate {
    
    func receivedBattery(level: Int, m5StackBluetoothTransmitter: M5StackBluetoothTransmitter) {
        
        guard let index = bluetoothTransmitters.firstIndex(of: m5StackBluetoothTransmitter), let m5Stack = bluetoothPeripherals[index] as? M5Stack else {return}
        
        m5Stack.batteryLevel = level
        
    }
    
    /// did the app successfully authenticate towards M5Stack, if no, then disconnect will be done
    func authentication(success: Bool, m5StackBluetoothTransmitter: M5StackBluetoothTransmitter) {
        
        trace("in authentication with success = %{public}@", log: log, category: ConstantsLog.categoryBluetoothPeripheralManager, type: .info, success.description)
        
        // if authentication not successful then disconnect and don't reconnect, user should verify password or reset the M5Stack, disconnect and set shouldconnect to false, permenantly (ie store in core data)
        // disconnection is done because maybe another device is trying to connect to the M5Stack, need to make it free
        // also set shouldConnect to false (note that this is also done in M5StackViewController if an instance of that exists, no issue, shouldConnect will be set to false two times
        if !success {
            
            // should find the m5StackBluetoothTransmitter in bluetoothTransmitters and it should be an M5Stack
            guard let index = bluetoothTransmitters.firstIndex(of: m5StackBluetoothTransmitter), let m5Stack = bluetoothPeripherals[index] as? M5Stack else {return}

            // don't try to reconnect after disconnecting
            m5Stack.shouldconnect = false
            
            // store in core data
            coreDataManager.saveChanges()
            
            // disconnect
            disconnect(fromBluetoothPeripheral: m5Stack)
            
        }
    }

    /// there's no ble password set, user should set it in the settings - disconnect will be called, shouldconnect is set to false
    func blePasswordMissing(m5StackBluetoothTransmitter: M5StackBluetoothTransmitter) {
        
        trace("in blePasswordMissing", log: log, category: ConstantsLog.categoryBluetoothPeripheralManager, type: .info)
        
        // should find the m5StackBluetoothTransmitter in bluetoothTransmitters and it should be an M5Stack
        guard let index = bluetoothTransmitters.firstIndex(of: m5StackBluetoothTransmitter), let m5Stack = bluetoothPeripherals[index] as? M5Stack else {return}

        // don't try to reconnect after disconnecting
        m5Stack.shouldconnect = false
        
        // store in core data
        coreDataManager.saveChanges()
        
        // disconnect
        disconnect(fromBluetoothPeripheral: m5Stack)
        
    }

    /// if a new ble password is received from M5Stack
    func newBlePassWord(newBlePassword: String, m5StackBluetoothTransmitter: M5StackBluetoothTransmitter) {
        
        trace("in newBlePassWord, storing the password in M5Stack", log: log, category: ConstantsLog.categoryBluetoothPeripheralManager, type: .info)

        // should find the m5StackBluetoothTransmitter in bluetoothTransmitters and also the bluetoothPeripheral and it should be an M5Stack
        guard let index = bluetoothTransmitters.firstIndex(of: m5StackBluetoothTransmitter), let m5Stack = bluetoothPeripherals[index] as? M5Stack else {return}

        // possibily this is a new scanned m5stack, calling coreDataManager.saveChanges() but still the user may be in M5stackviewcontroller and decide not to save the m5stack, bad luck
        m5Stack.blepassword = newBlePassword
        
        coreDataManager.saveChanges()
        
    }

    /// it's an M5Stack without password configured in the ini file. xdrip app has been requesting temp password to M5Stack but this was already done once. M5Stack needs to be reset. - disconnect will be called, shouldconnect is set to false
    func m5StackResetRequired(m5StackBluetoothTransmitter: M5StackBluetoothTransmitter) {
        
        trace("in m5StackResetRequired", log: log, category: ConstantsLog.categoryBluetoothPeripheralManager, type: .info)
        
        // should find the m5StackBluetoothTransmitter in bluetoothTransmitters and it should be an M5Stack
        guard let index = bluetoothTransmitters.firstIndex(of: m5StackBluetoothTransmitter), let m5Stack = bluetoothPeripherals[index] as? M5Stack else {return}

        m5Stack.dontTryToConnectToThisBluetoothPeripheral()
        coreDataManager.saveChanges()
        
        // disconnect
        disconnect(fromBluetoothPeripheral: m5Stack)
        
    }

    /// M5Stack is asking for an update of all parameters, send them
    func isAskingForAllParameters(m5StackBluetoothTransmitter: M5StackBluetoothTransmitter) {
        
        guard let index = bluetoothTransmitters.firstIndex(of: m5StackBluetoothTransmitter) else {
            trace("in isAskingForAllParameters, could not find index of bluetoothTransmitter, looks like a coding error", log: log, category: ConstantsLog.categoryBluetoothPeripheralManager, type: .error)
            return
        }
        
        // send all parameters, if successful,then for this m5Stack we can set parameterUpdateNeeded to false
        if sendAllParametersToM5Stack(to: m5StackBluetoothTransmitter) {
            (bluetoothPeripherals[index] as? M5Stack)?.parameterUpdateNotNeededAtNextConnect()
        } else {
            // failed, so we need to set parameterUpdateNeeded to true, so that next time it connects we will send all parameters
            (bluetoothPeripherals[index] as? M5Stack)?.parameterUpdateNeededAtNextConnect()
        }
        
    }
    
    /// will be called if M5Stack is connected, and authentication was successful, BluetoothPeripheralManager can start sending data like parameter updates or bgreadings
    func isReadyToReceiveData(m5StackBluetoothTransmitter: M5StackBluetoothTransmitter) {

        // should find the m5StackBluetoothTransmitter in bluetoothTransmitters and it should be an M5Stack
        guard let index = bluetoothTransmitters.firstIndex(of: m5StackBluetoothTransmitter), let m5Stack = bluetoothPeripherals[index] as? M5Stack else {return}

        // if the M5Stack needs new parameters, then send them
        if m5Stack.isParameterUpdateNeededAtNextConnect() {
            
            // send all parameters
            if sendAllParametersToM5Stack(to: m5StackBluetoothTransmitter) {
                m5Stack.parameterUpdateNotNeededAtNextConnect()
            }
            
        }
        
        // send latest reading
        sendLatestReading(to: m5Stack)
        
    }
    
<<<<<<< HEAD
    // MARK: private functions related to M5Stack
    
    /// send all parameters to m5Stack
    /// - parameters:
    ///     - to : m5StackBluetoothTransmitter to send all parameters
    /// - returns:
    ///     successfully written all parameters or not
    private func sendAllParametersToM5Stack(to m5StackBluetoothTransmitter : M5StackBluetoothTransmitter) -> Bool {
        
        // should find the m5StackBluetoothTransmitter in bluetoothTransmitters and it should be an M5Stack
        guard let index = bluetoothTransmitters.firstIndex(of: m5StackBluetoothTransmitter), let m5Stack = bluetoothPeripherals[index] as? M5Stack else {return false}

        // M5Stack must be ready to receive data
        guard m5StackBluetoothTransmitter.isReadyToReceiveData else {
            trace("in sendAllParameters, bluetoothTransmitter is not ready to receive data", log: log, category: ConstantsLog.categoryBluetoothPeripheralManager, type: .info)
            return false
        }
        
        // initialise returnValue, result
        var success = true
        
        // send bloodglucoseunit
        if !m5StackBluetoothTransmitter.writeBloodGlucoseUnit(isMgDl: UserDefaults.standard.bloodGlucoseUnitIsMgDl) {success = false}
        
        // send textColor
        if !m5StackBluetoothTransmitter.writeTextColor(textColor: M5StackColor(forUInt16: UInt16(m5Stack.textcolor)) ?? UserDefaults.standard.m5StackTextColor ?? ConstantsM5Stack.defaultTextColor) {success = false}
        
        // send backGroundColor
        if !m5StackBluetoothTransmitter.writeBackGroundColor(backGroundColor: M5StackColor(forUInt16: UInt16(m5Stack.backGroundColor)) ?? ConstantsM5Stack.defaultBackGroundColor ) {success = false}
        
        // send rotation
        if !m5StackBluetoothTransmitter.writeRotation(rotation: Int(m5Stack.rotation)) {success = false}
        
        // send connectToWiFi
        if !m5StackBluetoothTransmitter.writeConnectToWiFi(connect: m5Stack.connectToWiFi) {success = false}
        
        // send WiFiSSID's
        if let wifiName = UserDefaults.standard.m5StackWiFiName1 {
            if !m5StackBluetoothTransmitter.writeWifiName(name: wifiName, number: 1) {success = false}
        }
        if let wifiName = UserDefaults.standard.m5StackWiFiName2 {
            if !m5StackBluetoothTransmitter.writeWifiName(name: wifiName, number: 2) {success = false}
        }
        if let wifiName = UserDefaults.standard.m5StackWiFiName3 {
            if !m5StackBluetoothTransmitter.writeWifiName(name: wifiName, number: 3) {success = false}
        }
        
        // send WiFiPasswords
        if let wifiPassword = UserDefaults.standard.m5StackWiFiPassword1 {
            if !m5StackBluetoothTransmitter.writeWifiPassword(password: wifiPassword, number: 1) {success = false}
        }
        if let wifiPassword = UserDefaults.standard.m5StackWiFiPassword2 {
            if !m5StackBluetoothTransmitter.writeWifiPassword(password: wifiPassword, number: 2) {success = false}
        }
        if let wifiPassword = UserDefaults.standard.m5StackWiFiPassword3 {
            if !m5StackBluetoothTransmitter.writeWifiPassword(password: wifiPassword, number: 3) {success = false}
        }
        
        // send nightscout url
        if let url = UserDefaults.standard.nightScoutUrl {
            if !m5StackBluetoothTransmitter.writeNightScoutUrl(url: url) {success = false}
        }
        
        // send nightscout token
        if let token = UserDefaults.standard.nightScoutAPIKey {
            if !m5StackBluetoothTransmitter.writeNightScoutAPIKey(apiKey: token) {success = false}
        }
        
        // return success
        return success
    }
=======
>>>>>>> 2ec60c50
    
    
}
<|MERGE_RESOLUTION|>--- conflicted
+++ resolved
@@ -209,76 +209,6 @@
 
     }
     
-    /// send all parameters to m5Stack
-    /// - parameters:
-    ///     - to : m5StackBluetoothTransmitter to send all parameters
-    /// - returns:
-    ///     successfully written all parameters or not
-    private func sendAllParametersToM5Stack(to m5StackBluetoothTransmitter : M5StackBluetoothTransmitter) -> Bool {
-        
-        // should find the m5StackBluetoothTransmitter in bluetoothTransmitters and it should be an M5Stack
-        guard let index = bluetoothTransmitters.firstIndex(of: m5StackBluetoothTransmitter), let m5Stack = bluetoothPeripherals[index] as? M5Stack else {return false}
-        
-        // M5Stack must be ready to receive data
-        guard m5StackBluetoothTransmitter.isReadyToReceiveData else {
-            trace("in sendAllParameters, bluetoothTransmitter is not ready to receive data", log: self.log, type: .info)
-            return false
-        }
-        
-        // initialise returnValue, result
-        var success = true
-        
-        // send bloodglucoseunit
-        if !m5StackBluetoothTransmitter.writeBloodGlucoseUnit(isMgDl: UserDefaults.standard.bloodGlucoseUnitIsMgDl) {success = false}
-        
-        // send textColor
-        if !m5StackBluetoothTransmitter.writeTextColor(textColor: M5StackColor(forUInt16: UInt16(m5Stack.textcolor)) ?? UserDefaults.standard.m5StackTextColor ?? ConstantsM5Stack.defaultTextColor) {success = false}
-        
-        // send backGroundColor
-        if !m5StackBluetoothTransmitter.writeBackGroundColor(backGroundColor: M5StackColor(forUInt16: UInt16(m5Stack.backGroundColor)) ?? ConstantsM5Stack.defaultBackGroundColor ) {success = false}
-        
-        // send rotation
-        if !m5StackBluetoothTransmitter.writeRotation(rotation: Int(m5Stack.rotation)) {success = false}
-        
-        // send connectToWiFi
-        if !m5StackBluetoothTransmitter.writeConnectToWiFi(connect: m5Stack.connectToWiFi) {success = false}
-        
-        // send WiFiSSID's
-        if let wifiName = UserDefaults.standard.m5StackWiFiName1 {
-            if !m5StackBluetoothTransmitter.writeWifiName(name: wifiName, number: 1) {success = false}
-        }
-        if let wifiName = UserDefaults.standard.m5StackWiFiName2 {
-            if !m5StackBluetoothTransmitter.writeWifiName(name: wifiName, number: 2) {success = false}
-        }
-        if let wifiName = UserDefaults.standard.m5StackWiFiName3 {
-            if !m5StackBluetoothTransmitter.writeWifiName(name: wifiName, number: 3) {success = false}
-        }
-        
-        // send WiFiPasswords
-        if let wifiPassword = UserDefaults.standard.m5StackWiFiPassword1 {
-            if !m5StackBluetoothTransmitter.writeWifiPassword(password: wifiPassword, number: 1) {success = false}
-        }
-        if let wifiPassword = UserDefaults.standard.m5StackWiFiPassword2 {
-            if !m5StackBluetoothTransmitter.writeWifiPassword(password: wifiPassword, number: 2) {success = false}
-        }
-        if let wifiPassword = UserDefaults.standard.m5StackWiFiPassword3 {
-            if !m5StackBluetoothTransmitter.writeWifiPassword(password: wifiPassword, number: 3) {success = false}
-        }
-        
-        // send nightscout url
-        if let url = UserDefaults.standard.nightScoutUrl {
-            if !m5StackBluetoothTransmitter.writeNightScoutUrl(url: url) {success = false}
-        }
-        
-        // send nightscout token
-        if let token = UserDefaults.standard.nightScoutAPIKey {
-            if !m5StackBluetoothTransmitter.writeNightScoutAPIKey(apiKey: token) {success = false}
-        }
-        
-        // return success
-        return success
-    }
-
     /// when user changes M5Stack related settings, then the transmitter need to get that info, add observers
     private func addObservers() {
         
@@ -655,7 +585,7 @@
     
     func didConnectTo(bluetoothTransmitter: BluetoothTransmitter) {
         
-        // temporary,
+        // temporary, till all cgm's are moved to second tab
         if bluetoothTransmitter is CGMTransmitter {
             onCGMTransmitterCreation((bluetoothTransmitter as! CGMTransmitter))
         }
@@ -714,17 +644,13 @@
     }
     
     func deviceDidUpdateBluetoothState(state: CBManagerState, bluetoothTransmitter: BluetoothTransmitter) {
-<<<<<<< HEAD
+
         trace("in deviceDidUpdateBluetoothState, no further action", log: log, category: ConstantsLog.categoryBluetoothPeripheralManager, type: .info)
-=======
-        
-        trace("in deviceDidUpdateBluetoothState", log: self.log, type: .info)
         
         if bluetoothTransmitter.deviceAddress == nil {
             /// this bluetoothTransmitter is created to start scanning for a new, unknown M5Stack, so start scanning
             _ = bluetoothTransmitter.startScanning()
         }
->>>>>>> 2ec60c50
 
     }
     
@@ -887,8 +813,7 @@
         
     }
     
-<<<<<<< HEAD
-    // MARK: private functions related to M5Stack
+    // MARK: - private functions related to M5Stack
     
     /// send all parameters to m5Stack
     /// - parameters:
@@ -959,8 +884,6 @@
         // return success
         return success
     }
-=======
->>>>>>> 2ec60c50
     
     
 }
